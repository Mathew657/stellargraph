--- conflicted
+++ resolved
@@ -305,8 +305,6 @@
 
         self._is_directed = is_directed
 
-<<<<<<< HEAD
-=======
         nodes_is_internal = isinstance(nodes, NodeData)
         edges_is_internal = isinstance(edges, EdgeData)
         any_internal = nodes_is_internal or edges_is_internal
@@ -354,7 +352,6 @@
         self._nodes = internal_nodes
         self._edges = internal_edges
 
->>>>>>> e2086659
     @staticmethod
     def _infer_nodes_from_edges(edges, source_column, target_column):
         # `convert_edges` nicely flags any errors in edges; inference here is lax rather than duplicate that
@@ -662,8 +659,48 @@
             ]
         return list(neigh_arrs)
 
-<<<<<<< HEAD
-        return list(other_node)
+    def neighbor_arrays(
+        self,
+        node: Any,
+        include_edge_weight=False,
+        edge_types=None,
+        other_node_type=None,
+        use_ilocs=False,
+    ):
+        """
+        Obtains the collection of neighbouring nodes connected to the given node
+        as an array of node_ids. If `include_edge_weight` edge is `True` then
+        an array of edges weights is also returned in a tuple of `(neighbor_ids, edge_weights)`.
+
+        Args:
+            node (any): The node in question.
+            include_edge_weight (bool, default False): If True an array of edge weights is also returned.
+            edge_types (list of hashable, optional): If provided, only traverse the graph
+                via the provided edge types when collecting neighbours.
+            other_node_type (hashable, optional): If provided, only return neighbors of a specific node type
+            use_ilocs (bool): if True `node` is treated as a :ref:`node iloc <iloc-explanation>`
+                (and similarly `edge_types` is treated as a edge type ilocs) and the ilocs of each
+                neighbour is returned.
+
+        Returns:
+            A numpy array of the neighboring nodes. If `include_edge_weight` is `True` then an array
+            of edge weights is also returned in a tuple `(neighbor_array, edge_weight_array)`
+        """
+        if not use_ilocs:
+            node = self._nodes.ids.to_iloc([node])[0]
+            if other_node_type is not None:
+                other_node_type = self._nodes.types.to_iloc([other_node_type])[0]
+
+        edge_ilocs = self._edges.edge_ilocs(
+            node, ins=True, outs=True, other_node_type_iloc=other_node_type
+        )
+        source = self._edges.sources[edge_ilocs]
+        target = self._edges.targets[edge_ilocs]
+        other_node = np.where(source == node, target, source)
+
+        return self._transform_edges(
+            other_node, edge_ilocs, include_edge_weight, edge_types, use_ilocs
+        )
 
     def neighbors(
         self,
@@ -672,91 +709,42 @@
         edge_types=None,
         other_node_type=None,
         use_ilocs=False,
-    ) -> Iterable[Any]:
-=======
-    def neighbor_arrays(
-        self, node: Any, include_edge_weight=False, edge_types=None, use_ilocs=False
-    ):
->>>>>>> e2086659
-        """
-        Obtains the collection of neighbouring nodes connected to the given node
-        as an array of node_ids. If `include_edge_weight` edge is `True` then
-        an array of edges weights is also returned in a tuple of `(neighbor_ids, edge_weights)`.
+    ) -> Iterable[any]:
+        """
+        Obtains the collection of neighbouring nodes connected
+        to the given node.
 
         Args:
             node (any): The node in question.
-            include_edge_weight (bool, default False): If True an array of edge weights is also returned.
+            include_edge_weight (bool, default False): If True, each neighbour in the
+                output is a named tuple with fields `node` (the node ID) and `weight` (the edge weight)
             edge_types (list of hashable, optional): If provided, only traverse the graph
                 via the provided edge types when collecting neighbours.
-<<<<<<< HEAD
             other_node_type (hashable, optional): If provided, only return neighbors of a specific node type
-            use_ilocs (bool): if True `node` is treated as a :ref:`node iloc <iloc-explanation>` and the ilocs of
-                each neighbour is returned.
-=======
             use_ilocs (bool): if True `node` is treated as a :ref:`node iloc <iloc-explanation>`
                 (and similarly `edge_types` is treated as a edge type ilocs) and the ilocs of each
                 neighbour is returned.
->>>>>>> e2086659
-
-        Returns:
-            A numpy array of the neighboring nodes. If `include_edge_weight` is `True` then an array
-            of edge weights is also returned in a tuple `(neighbor_array, edge_weight_array)`
-        """
-        if not use_ilocs:
-            node = self._nodes.ids.to_iloc([node])[0]
-            if other_node_type is not None:
-                other_node_type = self._nodes.types.to_iloc([other_node_type])[0]
-
-        edge_ilocs = self._edges.edge_ilocs(
-            node, ins=True, outs=True, other_node_type_iloc=other_node_type
-        )
-        source = self._edges.sources[edge_ilocs]
-        target = self._edges.targets[edge_ilocs]
-        other_node = np.where(source == node, target, source)
-
-        return self._transform_edges(
-            other_node, edge_ilocs, include_edge_weight, edge_types, use_ilocs
-        )
-
-<<<<<<< HEAD
-    def in_nodes(
+
+        Returns:
+            iterable: The neighboring nodes.
+        """
+        neigh_arrs = self.neighbor_arrays(
+            node,
+            include_edge_weight,
+            edge_types,
+            other_node_type=other_node_type,
+            use_ilocs=use_ilocs,
+        )
+        return self._to_neighbors(neigh_arrs, include_edge_weight)
+
+    def in_node_arrays(
         self,
         node: Any,
         include_edge_weight=False,
         edge_types=None,
         other_node_type=None,
         use_ilocs=False,
-    ) -> Iterable[Any]:
-=======
-    def neighbors(
-        self, node: Any, include_edge_weight=False, edge_types=None, use_ilocs=False
-    ) -> Iterable[any]:
-        """
-        Obtains the collection of neighbouring nodes connected
-        to the given node.
-
-        Args:
-            node (any): The node in question.
-            include_edge_weight (bool, default False): If True, each neighbour in the
-                output is a named tuple with fields `node` (the node ID) and `weight` (the edge weight)
-            edge_types (list of hashable, optional): If provided, only traverse the graph
-                via the provided edge types when collecting neighbours.
-            use_ilocs (bool): if True `node` is treated as a :ref:`node iloc <iloc-explanation>`
-                (and similarly `edge_types` is treated as a edge type ilocs) and the ilocs of each
-                neighbour is returned.
-
-        Returns:
-            iterable: The neighboring nodes.
-        """
-        neigh_arrs = self.neighbor_arrays(
-            node, include_edge_weight, edge_types, use_ilocs=use_ilocs
-        )
-        return self._to_neighbors(neigh_arrs, include_edge_weight)
-
-    def in_node_arrays(
-        self, node: Any, include_edge_weight=False, edge_types=None, use_ilocs=False
     ):
->>>>>>> e2086659
         """
         Obtains the collection of neighbouring nodes with edges
         directed to the given node. For an undirected graph,
@@ -767,15 +755,10 @@
             include_edge_weight (bool, default False): If True an array of edge weights is also returned.
             edge_types (list of hashable, optional): If provided, only traverse the graph
                 via the provided edge types when collecting neighbours.
-<<<<<<< HEAD
             other_node_type (hashable, optional): If provided, only return neighbors of a specific node type
-            use_ilocs (bool): if True `node` is treated as a :ref:`node iloc <iloc-explanation>` and the ilocs of each neighbour is
-                returned.
-=======
             use_ilocs (bool): if True `node` is treated as a :ref:`node iloc <iloc-explanation>`
                 (and similarly `edge_types` is treated as a edge type ilocs) and the ilocs of each
                 neighbour is returned.
->>>>>>> e2086659
 
         Returns:
             A numpy array of the neighboring in-nodes. If `include_edge_weight` is `True` then an array
@@ -805,18 +788,13 @@
             source, edge_ilocs, include_edge_weight, edge_types, use_ilocs
         )
 
-<<<<<<< HEAD
-    def out_nodes(
+    def in_nodes(
         self,
         node: Any,
         include_edge_weight=False,
         edge_types=None,
         other_node_type=None,
         use_ilocs=False,
-=======
-    def in_nodes(
-        self, node: Any, include_edge_weight=False, edge_types=None, use_ilocs=False
->>>>>>> e2086659
     ) -> Iterable[Any]:
         """
         Obtains the collection of neighbouring nodes with edges
@@ -829,26 +807,30 @@
                 output is a named tuple with fields `node` (the node ID) and `weight` (the edge weight)
             edge_types (list of hashable, optional): If provided, only traverse the graph
                 via the provided edge types when collecting neighbours.
-<<<<<<< HEAD
             other_node_type (hashable, optional): If provided, only return neighbors of a specific node type
-            use_ilocs (bool): if True `node` is treated as a :ref:`node iloc <iloc-explanation>` and the ilocs of each neighbour is
-                returned.
-=======
             use_ilocs (bool): if True `node` is treated as a :ref:`node iloc <iloc-explanation>`
                 (and similarly `edge_types` is treated as a edge type ilocs) and the ilocs of each
                 neighbour is returned.
->>>>>>> e2086659
 
         Returns:
             iterable: The neighbouring in-nodes.
         """
         neigh_arrs = self.in_node_arrays(
-            node, include_edge_weight, edge_types, use_ilocs=use_ilocs
+            node,
+            include_edge_weight,
+            edge_types,
+            other_node_type=other_node_type,
+            use_ilocs=use_ilocs,
         )
         return self._to_neighbors(neigh_arrs, include_edge_weight)
 
     def out_node_arrays(
-        self, node: Any, include_edge_weight=False, edge_types=None, use_ilocs=False
+        self,
+        node: Any,
+        include_edge_weight=False,
+        edge_types=None,
+        other_node_type=None,
+        use_ilocs=False,
     ):
         """
         Obtains the collection of neighbouring nodes with edges
@@ -860,6 +842,7 @@
             include_edge_weight (bool, default False): If True an array of edge weights is also returned.
             edge_types (list of hashable, optional): If provided, only traverse the graph
                 via the provided edge types when collecting neighbours.
+            other_node_type (hashable, optional): If provided, only return neighbors of a specific node type
             use_ilocs (bool): if True `node` is treated as a :ref:`node iloc <iloc-explanation>`
                 (and similarly `edge_types` is treated as a edge type ilocs) and the ilocs of each
                 neighbour is returned.
@@ -893,7 +876,12 @@
         )
 
     def out_nodes(
-        self, node: Any, include_edge_weight=False, edge_types=None, use_ilocs=False
+        self,
+        node: Any,
+        include_edge_weight=False,
+        edge_types=None,
+        other_node_type=None,
+        use_ilocs=False,
     ) -> Iterable[Any]:
         """
         Obtains the collection of neighbouring nodes with edges
@@ -906,6 +894,7 @@
                 output is a named tuple with fields `node` (the node ID) and `weight` (the edge weight)
             edge_types (list of hashable, optional): If provided, only traverse the graph
                 via the provided edge types when collecting neighbours.
+            other_node_type (hashable, optional): If provided, only return neighbors of a specific node type
             use_ilocs (bool): if True `node` is treated as a :ref:`node iloc <iloc-explanation>`
                 (and similarly `edge_types` is treated as a edge type ilocs) and the ilocs of each
                 neighbour is returned.
@@ -914,7 +903,11 @@
             iterable: The neighbouring out-nodes.
         """
         neigh_arrs = self.out_node_arrays(
-            node, include_edge_weight, edge_types, use_ilocs=use_ilocs
+            node,
+            include_edge_weight,
+            edge_types,
+            other_node_type=other_node_type,
+            use_ilocs=use_ilocs,
         )
         return self._to_neighbors(neigh_arrs, include_edge_weight)
 

--- conflicted
+++ resolved
@@ -38,26 +38,7 @@
         else:
             self.graph = G
 
-<<<<<<< HEAD
-        # walker
-        """
-        if walker is not None:
-            if not isinstance(
-                walker, UniformRandomWalk
-            ):  # only work with Uniform Random Walker at the moment
-                raise TypeError(
-                    "({}) Only Uniform Random Walks are possible".format(
-                        type(self).__name__
-                    )
-                )
-            else:
-                self.walker = UniformRandomWalk(G)
-        else:
-        """
-        ## only uniform random walk is supported currently
-        self.walker = UniformRandomWalk(G)
-
-=======
+
         # Instantiate the walker class used to generate random walks in the graph
         self.walker = UniformRandomWalk(G, seed=seed)
 
@@ -79,7 +60,6 @@
 
         # Define the root nodes for the walks
         # if no root nodes are provided for sampling defaulting to using all nodes as root nodes.
->>>>>>> cdf206ba
         if nodes is None:
             self.nodes = list(G.nodes())
         elif is_real_iterable(nodes):  # check whether the nodes provided are valid.

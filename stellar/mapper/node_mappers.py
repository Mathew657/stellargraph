# -*- coding: utf-8 -*-
#
# Copyright 2018 Data61, CSIRO
#
# Licensed under the Apache License, Version 2.0 (the "License");
# you may not use this file except in compliance with the License.
# You may obtain a copy of the License at
#
#   http://www.apache.org/licenses/LICENSE-2.0
#
# Unless required by applicable law or agreed to in writing, software
# distributed under the License is distributed on an "AS IS" BASIS,
# WITHOUT WARRANTIES OR CONDITIONS OF ANY KIND, either express or implied.
# See the License for the specific language governing permissions and
# limitations under the License.

"""
Mappers to provide input data for the graph models in layers.

"""
import collections
import operator
from functools import reduce

import networkx as nx
import numpy as np
import itertools as it
from typing import AnyStr, Any, List, Optional, Callable, Dict
from keras.utils import Sequence

from stellar.data.explorer import (
    SampledBreadthFirstWalk,
    SampledHeterogeneousBreadthFirstWalk,
)
from stellar.data.stellargraph import StellarGraphBase


class GraphSAGENodeMapper(Sequence):
    """Keras-compatible data mapper for Homogeneous GraphSAGE

    At minimum, supply the graph, the head-node IDs, the batch size,
    and the number of node samples for each layer.

    Currently, all graph nodes must have a "feature" attribute that is
    a numpy array to be used as the input features to the graph layers.
    If the feature size is not specified all nodes are looked at to
    and the size of the feature attributes taken to be the feature size.
    Tt is assumed that the features for all nodes are the same shape.

    The head-node IDs are the nodes to train or inference on: the embeddings
    calculated for these nodes are passed to the downstream task.

    Note that subgraphs around each head-node are sampled from all nodes in
    the graph.

    The targets are a list of numeric targets for the head-nodes to be used
    in the downstream task. They should be given in the same order as the
    list of head-node IDs. If they are not specified, None will be returned
    in place of the batch targets.

    Args:
        G: StellarGraph or NetworkX graph.
        ids: The head-node IDs to train/inference on.
        batch_size: Size of batch to return.
        num_samples: List of number of samples per layer (hop) to take.
        targets: List of numeric targets for supervised models(optional).
        feature_size: Node feature size (optional)
        name: Name of mapper (optional)
    """

    def __init__(
        self,
        G: StellarGraphBase,
        ids: List[Any],
        batch_size: int,
        num_samples: List[int],
        targets: List[Any] = None,
        feature_size: Optional[int] = None,
        name: AnyStr = None,
        # TODO: add a check=True argument, toggling the checks for node ids and features
    ):
        self.G = G
        self.num_samples = num_samples
        self.ids = list(ids)
        self.data_size = len(self.ids)
        self.batch_size = batch_size
        self.name = name
        self.target_data = targets

        # Create sampler for GraphSAGE
        self.sampler = SampledBreadthFirstWalk(G)

        # Ensure number of targets matches number of ids
        if targets is not None and len(ids) != len(targets):
            raise ValueError("Length of ids must match length of targets")

<<<<<<< HEAD
=======
        # Ensure features are available:
        # TODO: also check that ids are the correct node ids
        # TODO: make StellarGraph class check for node "feature", instead of the mapper
        # TODO: e.g., assert G.nodes_have_features(FEATURE_LABEL)
        nodes_have_features = all(
            ["feature" in vdata for v, vdata in G.nodes(data=True)]
            # TODO: make "feature" a special global variable, e.g., NODE_FEATURE_LABEL
        )
        if not nodes_have_features:
            print("Warning: Not all nodes have a 'feature' attribute.")
            print("Warning: This is required for the GraphSAGE mapper.")

>>>>>>> 46bc668f
        # Check that all nodes have features of the same size
        # Note: if there are no features in the nodes this will be 1!
        feature_sizes = {
            np.size(vdata["feature"]) if "feature" in vdata else None
            for v, vdata in G.nodes(data=True)
        }

        # Check all nodes have features
        if None in feature_sizes:
            raise RuntimeError(
                "Not all nodes have a 'feature' attribute: "
                "this is required for the GraphSAGE mapper."
            )

        # Sanity checks on feature sizes
        if feature_size:
            if feature_size not in feature_sizes:
                raise RuntimeWarning(
                    "Specified feature size doesn't match graph features"
                )
            self.feature_size = feature_size

        elif len(feature_sizes) == 1:
            self.feature_size = int(feature_sizes.pop())

        else:
            raise RuntimeError(
                "Feature sizes in nodes inconsistent: "
                "found feature sizes: {}".format(feature_sizes)
            )

    def __len__(self):
        "Denotes the number of batches per epoch"
        return int(np.ceil(self.data_size / self.batch_size))

    def _get_features(
        self, node_samples: List[List[AnyStr]], head_size: int
    ) -> List[np.ndarray]:
        """
        Collect features from sampled nodes.
        Args:
            node_samples: A list of lists of node IDs
            head_size: The number of head nodes (typically the batch size).

        Returns:
            A list of numpy arrays that store the features for each head
            node.
        """
        # Create features and node indices if required
        # Note the if there are no samples for a level, a zero array is returned.
        batch_feats = [
            [self.G.node[v].get("feature") for v in layer_nodes]
            if len(layer_nodes) > 0
            else np.zeros((head_size, self.feature_size))
            for layer_nodes in node_samples
        ]

        # Resize features to (batch_size, n_neighbours, feature_size)
        batch_feats = [
            np.reshape(a, (head_size, -1, self.feature_size)) for a in batch_feats
        ]
        return batch_feats

    def __getitem__(self, batch_num: int) -> [List[np.ndarray], List[np.ndarray]]:
        "Generate one batch of data"
        start_idx = self.batch_size * batch_num
        end_idx = start_idx + self.batch_size

        if start_idx >= self.data_size:
            raise IndexError("Mapper: batch_num larger than length of data")
        # print("Fetching {} batch {} [{}]".format(self.name, batch_num, start_idx))

        # Get head nodes
        head_nodes = self.ids[start_idx:end_idx]

        if self.target_data is not None:
            batch_targets = self.target_data[start_idx:end_idx]
        else:
            batch_targets = None

        # Get sampled nodes
        node_samples = self.sampler.run(nodes=head_nodes, n=1, n_size=self.num_samples)

        # Reshape node samples to sensible format
        def get_levels(loc, lsize, samples_per_hop, walks):
            end_loc = loc + lsize
            walks_at_level = list(it.chain(*[w[loc:end_loc] for w in walks]))
            if len(samples_per_hop) < 1:
                return [walks_at_level]
            return [walks_at_level] + get_levels(
                end_loc, lsize * samples_per_hop[0], samples_per_hop[1:], walks
            )

        nodes_per_hop = get_levels(0, 1, self.num_samples, node_samples)

        # Get features and labels
        batch_feats = self._get_features(nodes_per_hop, len(head_nodes))

        return batch_feats, batch_targets


class HinSAGENodeMapper(Sequence):
    """Keras-compatible data mapper for Heterogeneous GraphSAGE (HinSAGE)

    At minimum, supply the graph, the head-node IDs, the batch size,
    and the number of node samples for each layer.

    Currently, all graph nodes must have a "feature" attribute that is
    a numpy array to be used as the input features to the graph layers.
    If the feature size is not specified all nodes are looked at to
    and the size of the feature attributes for each node type is calculated.
    Tt is assumed that the features for all nodes of the same type are the
    same size, but different node types can have different sizes.

    The head-node IDs are the nodes to train or inference on: the embeddings
    calculated for these nodes are passed to the downstream task.
    The head-nodes should all be of the same type, and passed as the
    parameter `node_type`.

    If the `node_type` parameter is not given, the type of the head-nodes
    will be calculated at each batch - this could be time-consuming.

    Note that subgraphs around each head-node are sampled from all nodes in
    the graph.

    The targets are a list of numeric targets for the head-nodes to be used
    in the downstream task. They should be given in the same order as the
    list of head-node IDs. If they are not specified, None will be returned
    in place of the batch targets.

    Args:
        G: StellarGraph or NetworkX graph.
        ids: The head-node IDs to train/inference on.
        batch_size: Size of batch to return.
        num_samples: List of number of samples per layer (hop) to take.
        node_type: The node type of the head-nodes. Currently only a single
                   type is admitted.
        targets: List of numeric targets for supervised models(optional).
        feature_size_by_type: Node feature size for each node type (optional)
        name: Name of mapper (optional)
    """

    def __init__(
        self,
        G: StellarGraphBase,
        ids: List[Any],
        batch_size: int,
        num_samples: List[int],
        node_type: AnyStr = None,
        targets: List[Any] = None,
        feature_size_by_type: Optional[Dict[AnyStr, int]] = None,
        name: AnyStr = None,
    ):
        self.G = G
        self.num_samples = num_samples
        self.ids = list(ids)
        self.data_size = len(self.ids)
        self.batch_size = batch_size
        self.name = name
        self.target_data = targets

        # We require a StellarGraph for this
        if not isinstance(G, StellarGraphBase):
            raise TypeError(
                "Graph must be a StellarGraph or StellarDiGraph to use heterogeneous sampling."
            )

        # Create sampler for GraphSAGE
        self.sampler = SampledHeterogeneousBreadthFirstWalk(G)

        # Generate schema
        self.schema = G.create_graph_schema(create_type_maps=True)

        # Pre-generate sampling schema if target type specified
        # TODO: Should we just make this mandatory?
        # TODO: Generalize to multiple head node target types?
        if node_type is None:
            self._sampling_schema = None
        elif (
            isinstance(node_type, collections.Hashable)
            and node_type in self.schema.node_types
        ):
            self._sampling_schema = self.schema.get_sampling_layout(
                [node_type], num_samples
            )
        else:
            raise ValueError(
                "Target type '{}' not found in graph node types".format(node_type)
            )

        # Ensure number of targets matches number of ids
        if targets is not None and len(ids) != len(targets):
            raise ValueError("Length of ids must match length of targets")

        # If feature size is specified, skip checks
        if feature_size_by_type is None:
            self.feature_size_by_type = {}
            for nt in self.schema.node_types:
                feature_sizes = {
                    np.size(vdata["feature"]) if "feature" in vdata else None
                    for v, vdata in G.nodes(data=True)
                    if self.schema.get_node_type(v) == nt
                }

                if None in feature_sizes:
                    raise RuntimeError(
                        "Not all nodes have a 'feature' attribute: "
                        "this is required for the HinSAGE mapper."
                    )

                if len(feature_sizes) > 1:
                    print("Found feature sizes: {}".format(feature_sizes))
                    raise ValueError(
                        "Feature sizes in nodes of type {} is inconsistent".format(nt)
                    )

                self.feature_size_by_type[nt] = feature_sizes.pop()

        else:
            self.feature_size_by_type = feature_size_by_type

    def __len__(self):
        "Denotes the number of batches per epoch"
        return int(np.ceil(self.data_size / self.batch_size))

    def _get_features(
        self, node_samples: List[List[AnyStr]], head_size: int
    ) -> List[np.ndarray]:
        """
        Collect features from sampled nodes.
        Args:
            node_samples: A list of lists of node IDs
            head_size: The number of head nodes (typically the batch size).

        Returns:
            A list of numpy arrays that store the features for each head
            node.
        """
        # Create features and node indices if required
        # Note the if there are no samples for a node a zero array is returned.
        # TODO: Generalize this to an arbitrary vector?
        # Resize features to (batch_size, n_neighbours, feature_size)
        # for each node type (we could have different feature size for each node type)
        batch_feats = [
            np.reshape(
                [
                    np.zeros(self.feature_size_by_type[nt])
                    if v is None
                    else self.G.node[v].get("feature")
                    for v in layer_nodes
                ],
                (head_size, -1, self.feature_size_by_type[nt]),
            )
            for nt, layer_nodes in node_samples
        ]

        return batch_feats

    def __getitem__(self, batch_num: int) -> [List[np.ndarray], List[np.ndarray]]:
        "Generate one batch of data"
        start_idx = self.batch_size * batch_num
        end_idx = start_idx + self.batch_size

        if start_idx >= self.data_size:
            raise IndexError("Mapper: batch_num larger than length of data")
        # print("Fetching {} batch {} [{}]".format(self.name, batch_num, start_idx))

        # Get batch head nodes
        head_nodes = self.ids[start_idx:end_idx]

        # Get batch targets - if given
        if self.target_data is not None:
            batch_targets = self.target_data[start_idx:end_idx]
        else:
            batch_targets = None

        # Get sampling schema for head nodes
        sampling_schema = self._sampling_schema
        if sampling_schema is None:
            head_node_types = set([self.schema.get_node_type(n) for n in head_nodes])
            if len(head_node_types) > 1:
                raise ValueError(
                    "Only a single head node type is currently supported for HinSAGE models"
                )
            sampling_schema = self.schema.get_sampling_layout(
                head_node_types, self.num_samples
            )

        # Get sampled nodes
        node_samples = self.sampler.run(nodes=head_nodes, n=1, n_size=self.num_samples)

        # Reshape node samples to the required format for the HinSAGE model
        # This requires grouping the sampled nodes by edge type and in order
        nodes_by_type = [
            (
                nt,
                reduce(
                    operator.concat,
                    (samples[ks] for samples in node_samples for ks in indices),
                ),
            )
            for nt, indices in sampling_schema[0]
        ]

        # Get features and labels
        batch_feats = self._get_features(nodes_by_type, len(head_nodes))

        return batch_feats, batch_targets<|MERGE_RESOLUTION|>--- conflicted
+++ resolved
@@ -94,21 +94,6 @@
         if targets is not None and len(ids) != len(targets):
             raise ValueError("Length of ids must match length of targets")
 
-<<<<<<< HEAD
-=======
-        # Ensure features are available:
-        # TODO: also check that ids are the correct node ids
-        # TODO: make StellarGraph class check for node "feature", instead of the mapper
-        # TODO: e.g., assert G.nodes_have_features(FEATURE_LABEL)
-        nodes_have_features = all(
-            ["feature" in vdata for v, vdata in G.nodes(data=True)]
-            # TODO: make "feature" a special global variable, e.g., NODE_FEATURE_LABEL
-        )
-        if not nodes_have_features:
-            print("Warning: Not all nodes have a 'feature' attribute.")
-            print("Warning: This is required for the GraphSAGE mapper.")
-
->>>>>>> 46bc668f
         # Check that all nodes have features of the same size
         # Note: if there are no features in the nodes this will be 1!
         feature_sizes = {
